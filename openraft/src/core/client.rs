--- conflicted
+++ resolved
@@ -197,7 +197,6 @@
         let log_id = req.entry.log_id;
         let quorum_granted = self.core.effective_membership.membership.is_majority(&btreeset! {self.core.id});
 
-<<<<<<< HEAD
         let all_members = self.core.effective_membership.membership.all_nodes();
         let all_learners = self.core.effective_membership.membership.all_learners();
 
@@ -209,14 +208,11 @@
             nodes,
             all_members,
             all_learners,
-            entry_arc.log_id,
+            log_id,
         );
-        // Except the leader itself, there are other nodes that need to replicate log to.
-        let await_quorum = all_members.len() > 1;
-=======
+
         if quorum_granted {
             assert!(self.core.committed < Some(log_id));
->>>>>>> f057e397
 
             self.core.committed = Some(log_id);
             tracing::debug!(?self.core.committed, "update committed, no need to replicate");
