use std::collections::BTreeSet;
use std::sync::Arc;

use crate::core::client::ClientRequestEntry;
use crate::core::LeaderState;
use crate::core::LearnerState;
use crate::core::State;
use crate::error::AddLearnerError;
use crate::error::ChangeMembershipError;
use crate::error::ClientWriteError;
use crate::error::EmptyMembership;
use crate::error::InProgress;
use crate::error::InitializeError;
use crate::error::LearnerIsLagging;
use crate::error::LearnerNotFound;
use crate::raft::AddLearnerResponse;
use crate::raft::ClientWriteResponse;
use crate::raft::EntryPayload;
use crate::raft::RaftRespTx;
use crate::raft_types::LogIdOptionExt;
use crate::AppData;
use crate::AppDataResponse;
use crate::LogId;
use crate::Membership;
use crate::NodeId;
use crate::RaftNetwork;
use crate::RaftStorage;
use crate::StorageError;

impl<'a, D: AppData, R: AppDataResponse, N: RaftNetwork<D>, S: RaftStorage<D, R>> LearnerState<'a, D, R, N, S> {
    /// Handle the admin `init_with_config` command.
    #[tracing::instrument(level = "debug", skip(self))]
    pub(super) async fn handle_init_with_config(
        &mut self,
        mut members: BTreeSet<NodeId>,
    ) -> Result<(), InitializeError> {
        // TODO(xp): simplify this condition

        if self.core.last_log_id.is_some() || self.core.current_term != 0 {
            tracing::error!(
                last_log_id=?self.core.last_log_id, self.core.current_term,
                "rejecting init_with_config request as last_log_index is not None or current_term is not 0");
            return Err(InitializeError::NotAllowed);
        }

        // Ensure given config contains this nodes ID as well.
        if !members.contains(&self.core.id) {
            members.insert(self.core.id);
        }

        let membership = Membership::new_single(members);

        let payload = EntryPayload::Membership(membership.clone());
        let _ent = self.core.append_payload_to_log(payload).await?;

        // Become a candidate and start campaigning for leadership. If this node is the only node
        // in the cluster, then become leader without holding an election. If members len == 1, we
        // know it is our ID due to the above code where we ensure our own ID is present.
        if self.core.effective_membership.membership.all_nodes().len() == 1 {
            // TODO(xp): remove this simplified shortcut.
            self.core.current_term += 1;
            self.core.voted_for = Some(self.core.id);

            // TODO(xp): it should always commit a initial log entry
            self.core.set_target_state(State::Leader);
            self.core.save_hard_state().await?;
        } else {
            self.core.set_target_state(State::Candidate);
        }

        Ok(())
    }
}

impl<'a, D: AppData, R: AppDataResponse, N: RaftNetwork<D>, S: RaftStorage<D, R>> LeaderState<'a, D, R, N, S> {
    #[tracing::instrument(level = "debug", skip(self))]
    async fn add_learner_into_membership(&mut self, target: &NodeId) -> bool {
        tracing::debug!(
            "before add_learner_into_membership target node {} into learner {:?}",
            target,
            self.nodes.keys()
        );

        let curr = &mut self.core.effective_membership.membership;
        if curr.contain_learner(&target) {
            tracing::debug!("target node {} is already a learner", target);

            return false;
        }
        curr.add_learner(target);

        // append_membership_log after learner has added into nodes
        let new_config = self.core.effective_membership.membership.clone();

        tracing::debug!(?new_config, "new_config");

        let _ = self.append_membership_log(new_config, None).await;

        return true;
    }

    /// Add a new node to the cluster as a learner, bringing it up-to-speed, and then responding
    /// on the given channel.
    #[tracing::instrument(level = "debug", skip(self, tx))]
    pub(super) async fn add_learner(
        &mut self,
        target: NodeId,
        tx: RaftRespTx<AddLearnerResponse, AddLearnerError>,
        blocking: bool,
    ) {
        tracing::debug!("add target node {} as learner {:?}", target, self.nodes.keys());

        // Ensure the node doesn't already exist in the current
        // config, in the set of new nodes already being synced, or in the nodes being removed.
        if target == self.core.id {
            tracing::debug!("target node is this node");
            let _ = tx.send(Ok(AddLearnerResponse {
                matched: self.core.last_log_id,
            }));
            return;
        }

        if let Some(t) = self.nodes.get(&target) {
            tracing::debug!("target node is already a cluster member or is being synced");
            let _ = tx.send(Ok(AddLearnerResponse { matched: t.matched }));
            return;
        }

        let _ = self.add_learner_into_membership(&target).await;

        if blocking {
            let state = self.spawn_replication_stream(target, Some(tx));
            self.nodes.insert(target, state);
        } else {
            let state = self.spawn_replication_stream(target, None);
            self.nodes.insert(target, state);

            // non-blocking mode, do not know about the replication stat.
            let _ = tx.send(Ok(AddLearnerResponse { matched: None }));
        }

        tracing::debug!(
            "after add target node {} as learner {:?}",
            target,
            self.core.last_log_id
        );
    }

    pub fn has_pending_membership_change(&self, members: &BTreeSet<NodeId>) -> bool {
        if self.core.committed >= self.core.effective_membership.log_id {
            return false;
        }

        let curr = &self.core.effective_membership.membership;
        let all_learners = curr.all_learners();
        for new_node in members.difference(curr.all_nodes()) {
            match all_learners.get(new_node) {
                Some(_node) => {
                    continue;
                }
                None => {
                    // if new member not include in the learners, there is pending membership change
                    return true;
                }
            }
        }
        return false;
    }

    #[tracing::instrument(level = "debug", skip(self, tx))]
    pub(super) async fn change_membership(
        &mut self,
        members: BTreeSet<NodeId>,
        blocking: bool,
        tx: RaftRespTx<ClientWriteResponse<R>, ClientWriteError>,
    ) -> Result<(), StorageError> {
        // Ensure cluster will have at least one node.
        if members.is_empty() {
            let _ = tx.send(Err(ClientWriteError::ChangeMembershipError(
                ChangeMembershipError::EmptyMembership(EmptyMembership {}),
            )));
            return Ok(());
        }

        // The last membership config is not committed yet.
        // Can not process the next one.
<<<<<<< HEAD
        if self.has_pending_membership_change(&members) {
=======
        if self.core.committed < Some(self.core.effective_membership.log_id) {
>>>>>>> f057e397
            let _ = tx.send(Err(ClientWriteError::ChangeMembershipError(
                ChangeMembershipError::InProgress(InProgress {
                    membership_log_id: self.core.effective_membership.log_id,
                }),
            )));
            return Ok(());
        }

        let curr = &self.core.effective_membership.membership;

        let mut new_config = curr.next_safe(members.clone());

        tracing::debug!(?new_config, "new_config");

        // Check the proposed config for any new nodes. If ALL new nodes already have replication
        // streams AND are ready to join, then we can immediately proceed with entering joint
        // consensus. Else, new nodes need to first be brought up-to-speed.
        //
        // Here, all we do is check to see which nodes still need to be synced, which determines
        // if we can proceed.

        // TODO(xp): test change membership without adding as learner.

        // TODO(xp): 111 test adding a node that is not learner.
        // TODO(xp): 111 test adding a node that is lagging.
        for new_node in members.difference(curr.all_nodes()) {
            match self.nodes.get(new_node) {
                Some(node) => {
<<<<<<< HEAD
                    if node.is_line_rate(&self.core.last_log_id.unwrap_or_default(), &self.core.config) {
                        // Node is ready to join, remove from learners
                        new_config.remove_learner(new_node);
=======
                    if node.is_line_rate(&self.core.last_log_id, &self.core.config) {
                        // Node is ready to join.
>>>>>>> f057e397
                        continue;
                    }

                    if !blocking {
                        // Node has repl stream, but is not yet ready to join.
                        let _ = tx.send(Err(ClientWriteError::ChangeMembershipError(
                            ChangeMembershipError::LearnerIsLagging(LearnerIsLagging {
                                node_id: *new_node,
                                matched: node.matched,
                                distance: self.core.last_log_id.next_index().saturating_sub(node.matched.next_index()),
                            }),
                        )));
                        return Ok(());
                    }
                }

                // Node does not yet have a repl stream, spawn one.
                None => {
                    let _ = tx.send(Err(ClientWriteError::ChangeMembershipError(
                        ChangeMembershipError::LearnerNotFound(LearnerNotFound { node_id: *new_node }),
                    )));
                    return Ok(());
                }
            }
        }

        self.append_membership_log(new_config, Some(tx)).await?;
        Ok(())
    }

    // TODO(xp): remove this
    #[tracing::instrument(level = "debug", skip(self, resp_tx), fields(id=self.core.id))]
    pub async fn append_membership_log(
        &mut self,
        mem: Membership,
        resp_tx: Option<RaftRespTx<ClientWriteResponse<R>, ClientWriteError>>,
    ) -> Result<(), StorageError> {
        let payload = EntryPayload::Membership(mem.clone());
        let entry = self.core.append_payload_to_log(payload).await?;

        self.leader_report_metrics();

        let cr_entry = ClientRequestEntry {
            entry: Arc::new(entry),
            tx: resp_tx,
        };

        self.replicate_client_request(cr_entry).await?;

        Ok(())
    }

    /// Handle the commitment of a uniform consensus cluster configuration.
    ///
    /// This is ony called by leader.
    #[tracing::instrument(level = "debug", skip(self))]
    pub(super) fn handle_uniform_consensus_committed(&mut self, log_id: &LogId) {
        let index = log_id.index;

        // Step down if needed.
        if !self.core.effective_membership.membership.contains(&self.core.id) {
            tracing::debug!("raft node is stepping down");

            // TODO(xp): transfer leadership
            self.core.set_target_state(State::Learner);
            self.core.current_leader = None;
            return;
        }

        let membership = &self.core.effective_membership.membership;

<<<<<<< HEAD
        // remove nodes which not included in nodes, nor learners
        let all_nodes = membership.all_nodes();
        let all_learners = membership.all_learners();
        for (id, state) in self.nodes.iter_mut() {
            if all_nodes.contains(id) || all_learners.contains(id) {
=======
        for (id, state) in self.nodes.iter_mut() {
            if membership.contains(id) {
>>>>>>> f057e397
                continue;
            }

            tracing::info!(
                "set remove_after_commit for {} = {}, membership: {:?}",
                id,
                index,
                self.core.effective_membership
            );

            state.remove_since = Some(index)
        }

        let targets = self.nodes.keys().cloned().collect::<Vec<_>>();
        for target in targets {
            self.try_remove_replication(target);
        }

        self.leader_report_metrics();
    }

    /// Remove a replication if the membership that does not include it has committed.
    ///
    /// Return true if removed.
    #[tracing::instrument(level = "trace", skip(self))]
    pub fn try_remove_replication(&mut self, target: u64) -> bool {
        tracing::debug!(target, "try_remove_replication");

        {
            let n = self.nodes.get(&target);

            if let Some(n) = n {
                if let Some(since) = n.remove_since {
                    if n.matched.index() < Some(since) {
                        return false;
                    }
                } else {
                    return false;
                }
            } else {
                tracing::warn!("trying to remove absent replication to {}", target);
                return false;
            }
        }

        tracing::info!("removed replication to: {}", target);
        self.nodes.remove(&target);
        self.leader_metrics.replication.remove(&target);
        true
    }
}<|MERGE_RESOLUTION|>--- conflicted
+++ resolved
@@ -147,7 +147,7 @@
     }
 
     pub fn has_pending_membership_change(&self, members: &BTreeSet<NodeId>) -> bool {
-        if self.core.committed >= self.core.effective_membership.log_id {
+        if self.core.committed < Some(self.core.effective_membership.log_id) {
             return false;
         }
 
@@ -184,11 +184,7 @@
 
         // The last membership config is not committed yet.
         // Can not process the next one.
-<<<<<<< HEAD
         if self.has_pending_membership_change(&members) {
-=======
-        if self.core.committed < Some(self.core.effective_membership.log_id) {
->>>>>>> f057e397
             let _ = tx.send(Err(ClientWriteError::ChangeMembershipError(
                 ChangeMembershipError::InProgress(InProgress {
                     membership_log_id: self.core.effective_membership.log_id,
@@ -217,14 +213,9 @@
         for new_node in members.difference(curr.all_nodes()) {
             match self.nodes.get(new_node) {
                 Some(node) => {
-<<<<<<< HEAD
-                    if node.is_line_rate(&self.core.last_log_id.unwrap_or_default(), &self.core.config) {
-                        // Node is ready to join, remove from learners
-                        new_config.remove_learner(new_node);
-=======
                     if node.is_line_rate(&self.core.last_log_id, &self.core.config) {
                         // Node is ready to join.
->>>>>>> f057e397
+                        new_config.remove_learner(new_node);
                         continue;
                     }
 
@@ -296,16 +287,11 @@
 
         let membership = &self.core.effective_membership.membership;
 
-<<<<<<< HEAD
         // remove nodes which not included in nodes, nor learners
         let all_nodes = membership.all_nodes();
         let all_learners = membership.all_learners();
         for (id, state) in self.nodes.iter_mut() {
             if all_nodes.contains(id) || all_learners.contains(id) {
-=======
-        for (id, state) in self.nodes.iter_mut() {
-            if membership.contains(id) {
->>>>>>> f057e397
                 continue;
             }
 
