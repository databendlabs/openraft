--- conflicted
+++ resolved
@@ -391,13 +391,8 @@
     ) -> Result<SnapshotResponse<C::NodeId>, Fatal<C::NodeId>> {
         tracing::info!("Raft::install_full_snapshot()");
 
-<<<<<<< HEAD
-        let (tx, rx) = C::AsyncRuntime::oneshot();
-        let res = self.inner.call_core(RaftMsg::InstallCompleteSnapshot { vote, snapshot, tx }, rx).await;
-=======
-        let (tx, rx) = oneshot::channel();
+        let (tx, rx) = C::AsyncRuntime::oneshot();
         let res = self.inner.call_core(RaftMsg::InstallFullSnapshot { vote, snapshot, tx }, rx).await;
->>>>>>> 685fe8d1
         match res {
             Ok(x) => Ok(x),
             Err(e) => {
