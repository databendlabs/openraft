use std::sync::Arc;
use std::time::Duration;

use anyhow::Result;
use maplit::btreeset;
use openraft::Config;
use openraft::LogIdOptionExt;
use openraft::State;

use crate::fixtures::RaftRouter;

/// Client write tests.
///
/// What does this test do?
///
/// - create a stable 2-node cluster.
/// - starts a config change which adds two new nodes and removes the leader.
/// - the leader should commit the change to C0 & C1 with separate majorities and then stepdown after the config change
///   is committed.
#[tokio::test(flavor = "multi_thread", worker_threads = 5)]
async fn stepdown() -> Result<()> {
    let (_log_guard, ut_span) = init_ut!();
    let _ent = ut_span.enter();

    // Setup test dependencies.
    let config = Arc::new(
        Config {
            election_timeout_min: 800,
            election_timeout_max: 1000,
            ..Default::default()
        }
        .validate()?,
    );
    let router = Arc::new(RaftRouter::new(config.clone()));
    router.new_raft_node(0).await;
    router.new_raft_node(1).await;

    let mut n_logs = 0;

    // Assert all nodes are in learner state & have no entries.
    router.wait_for_log(&btreeset![0, 1], None, timeout(), "empty").await?;
    router.wait_for_state(&btreeset![0, 1], State::Learner, timeout(), "empty").await?;
    router.assert_pristine_cluster().await;

    // Initialize the cluster, then assert that a stable cluster was formed & held.
    tracing::info!("--- initializing cluster");
    router.initialize_from_single_node(0).await?;
    n_logs += 1;

    router.wait_for_log(&btreeset![0, 1], Some(n_logs), timeout(), "init").await?;
    router.assert_stable_cluster(Some(1), Some(1)).await;

    // Submit a config change which adds two new nodes and removes the current leader.
    let orig_leader = router.leader().await.expect("expected the cluster to have a leader");
    assert_eq!(0, orig_leader, "expected original leader to be node 0");
    router.new_raft_node(2).await;
    router.new_raft_node(3).await;
    router.change_membership(orig_leader, btreeset![1, 2, 3]).await?;
    // 2 for add_learner, 2 for change_membership
    n_logs += 4;

    tracing::info!("--- old leader commits 2 membership log");
    {
        router
            .wait(&orig_leader, timeout())
            .await?
            .log(Some(n_logs), "old leader commits 2 membership log")
            .await?;
    }

    // Another node(e.g. node-1) in the old cluster may not commit the second membership change log.
    // Because to commit the 2nd log it only need a quorum of the new cluster.

    router
        .wait(&1, timeout())
        .await?
        .log_at_least(n_logs, "node in old cluster commits at least 1 membership log")
        .await?;

    tracing::info!("--- new cluster commits 2 membership logs");
    {
        // leader commit a new log.
        n_logs += 1;

        for id in [2, 3] {
            router
                .wait(&id, timeout())
                .await?
                .log_at_least(
                    n_logs,
                    "node in new cluster finally commit at least one blank leader-initialize log",
                )
                .await?;
        }
    }

    tracing::info!("--- check term in new cluster");
    {
        for id in [1, 2, 3] {
            router
                .wait(&id, timeout())
                .await?
                .metrics(
                    |x| x.current_term >= 2,
                    "new cluster has term >= 2 because of new election",
                )
                .await?;
        }
    }

    tracing::info!("--- check state of the old leader");
    {
        let metrics = router.get_metrics(&0).await?;
        let cfg = metrics.membership_config.membership;

        assert!(metrics.state != State::Leader);
        assert_eq!(metrics.current_term, 1);
<<<<<<< HEAD
        assert_eq!(metrics.last_log_index, Some(5));
        assert_eq!(metrics.last_applied, 5);
=======
        assert_eq!(metrics.last_log_index, Some(3));
        assert_eq!(metrics.last_applied.index(), Some(3));
>>>>>>> f057e397
        assert_eq!(cfg.get_configs().clone(), vec![btreeset![1, 2, 3]]);
        assert!(!cfg.is_in_joint_consensus());
    }

    Ok(())
}

fn timeout() -> Option<Duration> {
    Some(Duration::from_millis(2000))
}<|MERGE_RESOLUTION|>--- conflicted
+++ resolved
@@ -4,7 +4,7 @@
 use anyhow::Result;
 use maplit::btreeset;
 use openraft::Config;
-use openraft::LogIdOptionExt;
+use openraft::LogId;
 use openraft::State;
 
 use crate::fixtures::RaftRouter;
@@ -115,13 +115,8 @@
 
         assert!(metrics.state != State::Leader);
         assert_eq!(metrics.current_term, 1);
-<<<<<<< HEAD
         assert_eq!(metrics.last_log_index, Some(5));
-        assert_eq!(metrics.last_applied, 5);
-=======
-        assert_eq!(metrics.last_log_index, Some(3));
-        assert_eq!(metrics.last_applied.index(), Some(3));
->>>>>>> f057e397
+        assert_eq!(metrics.last_applied, Some(LogId { index: 5, term: 1 }));
         assert_eq!(cfg.get_configs().clone(), vec![btreeset![1, 2, 3]]);
         assert!(!cfg.is_in_joint_consensus());
     }
