--- conflicted
+++ resolved
@@ -103,7 +103,7 @@
 
     router.new_raft_node_with_sto(1, sto1.clone()).await;
     router.add_learner(0, 1).await.expect("failed to add new node as learner");
-    n_logs += 1; // add_learner log
+    log_index += 1; // add_learner log
 
     tracing::info!("--- add 1 log after snapshot");
     {
@@ -117,13 +117,14 @@
     {
         let sto = router.get_storage_handle(&1).await?;
         let logs = sto.get_log_entries(..).await?;
-<<<<<<< HEAD
         assert_eq!(2, logs.len());
-        assert_eq!(LogId { term: 1, index: 51 }, logs[0].log_id)
-=======
-        assert_eq!(1, logs.len());
-        assert_eq!(LogId { term: 1, index: 50 }, logs[0].log_id)
->>>>>>> f057e397
+        assert_eq!(
+            LogId {
+                term: 1,
+                index: log_index - 1,
+            },
+            logs[0].log_id
+        )
     }
 
     // log 0 counts
